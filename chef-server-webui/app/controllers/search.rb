--- conflicted
+++ resolved
@@ -53,11 +53,7 @@
       render
     rescue => e
       Chef::Log.error("#{e}\n#{e.backtrace.join("\n")}")
-<<<<<<< HEAD
-      @_message = { :error => "Unable to find the #{params[:id]}." }
-=======
       @_message = { :error => "Unable to find the #{params[:id]}. (#{$!})" }
->>>>>>> 526e5cef
       @search_indexes = @s.list_indexes
       render :index
     end  
