--- conflicted
+++ resolved
@@ -255,11 +255,6 @@
     @couchdb = Chef::CouchDB.new("http://localhost")    
   end
   
-<<<<<<< HEAD
-  it "should convert the name to a safe name" do
-    @couchdb.should_receive(:safe_name).with("asdf.lol.com").and_return("asdf_lol_com")
-    @couchdb.safe_name("asdf.lol.com")
-=======
   describe "when the couchdb version is unknown" do
     it "should set the couchdb version appropriately" do
       ov = Chef::Config[:couchdb_version]
@@ -296,6 +291,5 @@
       @couchdb.should_receive(:view_uri).with("nodes", "all").and_return("chef/_design/nodes/_view/all")
       @couchdb.view_uri("nodes", "all")
     end
->>>>>>> c2eeb4f1
   end
 end