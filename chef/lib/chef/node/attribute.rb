#
# Author:: Adam Jacob (<adam@opscode.com>)
# Author:: AJ Christensen (<aj@opscode.com>)
# Copyright:: Copyright (c) 2008 Opscode, Inc.
# License:: Apache License, Version 2.0
#
# Licensed under the Apache License, Version 2.0 (the "License");
# you may not use this file except in compliance with the License.
# You may obtain a copy of the License at
# 
#     http://www.apache.org/licenses/LICENSE-2.0
# 
# Unless required by applicable law or agreed to in writing, software
# distributed under the License is distributed on an "AS IS" BASIS,
# WITHOUT WARRANTIES OR CONDITIONS OF ANY KIND, either express or implied.
# See the License for the specific language governing permissions and
# limitations under the License.
#

require 'chef/mixin/deep_merge'
require 'chef/log'

<<<<<<< HEAD
class Chef
  class Node
    class Attribute
      attr_accessor :attribute, :default, :override, :state, :current_attribute, :current_default, :current_override, :auto_vivifiy_on_read, :set_unless_value_present, :has_been_read
      
      include Enumerable

      def initialize(attribute, default, override, state=[])
        @attribute = attribute
        @current_attribute = attribute
        @default = default
        @current_default = default
        @override = override
        @current_override = override 
        @state = state 
        @auto_vivifiy_on_read = false
        @set_unless_value_present = false
        @has_been_read = false
      end
=======
class Chef::Node
  class Attribute
    attr_accessor :attribute,
                  :default,
                  :override,
                  :state,
                  :current_attribute,
                  :current_default,
                  :current_override,
                  :auto_vivifiy_on_read,
                  :set_unless_value_present,
                  :has_been_read

    include Enumerable

    def initialize(attribute, default, override, state=[])
      @attribute = attribute
      @current_attribute = attribute
      @default = default
      @current_default = default
      @override = override
      @current_override = override 
      @state = state 
      @auto_vivifiy_on_read = false
      @set_unless_value_present = false
      @has_been_read = false
    end
>>>>>>> 7275e9d5

    # Reset our internal state to the top of every tree 
    def reset
      @current_attribute = @attribute
      @current_default = @default
      @current_override = @override
      @has_been_read = false
      @state = []
    end

    def [](key)
      @state << key 

      # We set this to so that we can cope with ||= as a setting.
      # See the comments in []= for more details.
      @has_been_read = true

      o_value = value_or_descend(current_override, key, auto_vivifiy_on_read)
      a_value = value_or_descend(current_attribute, key, auto_vivifiy_on_read)
      d_value = value_or_descend(current_default, key, auto_vivifiy_on_read)
   
      determine_value(o_value, a_value, d_value)
    end

    def attribute?(key)
      return true if get_value(override, key)
      return true if get_value(attribute, key)
      return true if get_value(default, key)
      false
    end

    def has_key?(key)
      attribute?(key)
    end

    alias :include? :has_key?
    alias :key? :has_key?
    alias :member? :has_key?

    def each(&block)
      get_keys.each do |key|
        value = determine_value(
          get_value(override, key),
          get_value(attribute, key),
          get_value(default, key)
        )
        block.call([key, value])
      end
    end

    def each_pair(&block)
      get_keys.each do |key|
        value = determine_value(
          get_value(override, key),
          get_value(attribute, key),
          get_value(default, key)
        )
        block.call(key, value)
      end
    end

    def each_attribute(&block)
      get_keys.each do |key|
        value = determine_value(
          get_value(override, key),
          get_value(attribute, key),
          get_value(default, key)
        )
        block.call(key, value)
      end
    end

    def each_key(&block)
      get_keys.each do |key|
        block.call(key)
      end
    end

    def each_value(&block)
      get_keys.each do |key|
        value = determine_value(
          get_value(override, key),
          get_value(attribute, key),
          get_value(default, key)
        )
        block.call(value)
      end
    end

    def empty?
      get_keys.empty?
    end

    def fetch(key, default_value=nil, &block)
      if get_keys.include? key
        determine_value(
          get_value(override, key),
          get_value(attribute, key),
          get_value(default, key)
        )
      elsif default_value
        default_value
      elsif block_given?
        block.call(key)
      else
        raise IndexError, "Key #{key} does not exist"
      end
    end

    def has_value?(value)
      self.any? do |k,v|
        value == v
      end
    end

    alias :value? :has_value?

    def index(value)
      index = self.find do |h|
        value == h[1]
      end
      index.first if index.is_a? Array || nil
    end

    def values
      self.collect { |h| h[1] }
    end

    def size
      self.collect{}.length
    end

    alias :length :size

    def get_keys
      keys
    end

    def keys
      tkeys = []
      if current_override
        tkeys = current_override.keys
      end
      if current_attribute
        current_attribute.keys.each do |key|
          tkeys << key unless tkeys.include?(key)
        end
      end
      if current_default
        current_default.keys.each do |key|
          tkeys << key unless tkeys.include?(key)
        end
      end
      tkeys
    end

    def get_value(data_hash, key)
      last = nil

      if state.length == 0
        if data_hash.has_key?(key) && ! data_hash[key].nil?
          return data_hash[key]
        else
          return nil
        end
      end

      0.upto(state.length) do |i|
        if i == 0
          last = auto_vivifiy(data_hash, state[i]) 
        elsif i == state.length
          fk = last[state[i - 1]]
          if fk.has_key?(key) && ! fk[key].nil?
            return fk[key]
          else
            return nil
          end
        else
          last = auto_vivifiy(last[state[i - 1]], state[i]) 
        end
      end
    end

    def hash_and_not_cna?(to_check)
      (! to_check.kind_of?(Chef::Node::Attribute)) && to_check.respond_to?(:has_key?)
    end

    def determine_value(o_value, a_value, d_value)
      # If all three have hash values, merge them
      if hash_and_not_cna?(o_value) && hash_and_not_cna?(a_value) && hash_and_not_cna?(d_value)
        value = Chef::Mixin::DeepMerge.merge(d_value, a_value)
        value = Chef::Mixin::DeepMerge.merge(value, o_value)
        value
      # If only the override and attributes have values, merge them 
      elsif hash_and_not_cna?(o_value) && hash_and_not_cna?(a_value)
        Chef::Mixin::DeepMerge.merge(a_value, o_value)
      # If only the override and default attributes have values, merge them
      elsif hash_and_not_cna?(o_value) && hash_and_not_cna?(d_value)
        Chef::Mixin::DeepMerge.merge(d_value, o_value)
      # If only the override attribute has a value (any value) use it
      elsif ! o_value.nil?
        o_value
      # If the attributes is a hash, and the default is a hash, merge them
      elsif hash_and_not_cna?(a_value) && hash_and_not_cna?(d_value)
        Chef::Mixin::DeepMerge.merge(d_value, a_value)
      # If we have an attribute value, use it
      elsif ! a_value.nil?
        a_value
      # If we have a default value, use it
      elsif ! d_value.nil?
        d_value
      else 
        nil
      end
    end

    def []=(key, value)
      if set_unless_value_present
        if get_value(@default, key) != nil
          Chef::Log.debug("Not setting #{state.join("/")}/#{key} to #{value.inspect} because it has a default value already")
          return false
        end
        if get_value(@attribute, key) != nil
          Chef::Log.debug("Not setting #{state.join("/")}/#{key} to #{value.inspect} because it has a node attribute value already")
          return false
        end
        if get_value(@override, key) != nil
          Chef::Log.debug("Not setting #{state.join("/")}/#{key} to #{value.inspect} because it has an override value already")
          return false
        end
      end

      # If we have been read, and the key we are writing is the same
      # as our parent, we have most like been ||='ed.  So we need to
      # just rewind a bit.
      #
      # In practice, these objects are single use - this is just 
      # supporting one more single-use style.
      @state.pop if @has_been_read && @state.last == key

      set_value(@attribute, key, value) 
      set_value(@override, key, value) 
      value
    end

    def set_value(data_hash, key, value)
      last = nil

      # If there is no state, just set the value
      if state.length == 0
        data_hash[key] = value
        return data_hash
      end

      # Walk all the previous places we have been
      0.upto(state.length) do |i|
        # If we are the first, we are top level, and should vivifiy the data_hash
        if i == 0
          last = auto_vivifiy(data_hash, state[i]) 
        # If we are one past the last state, we are adding a key to that hash with a value 
        elsif i == state.length
          last[state[i - 1]][key] = value
        # Otherwise, we're auto-vivifiy-ing an interim mash
        else
          last = auto_vivifiy(last[state[i - 1]], state[i]) 
        end
      end
      data_hash
    end

    def auto_vivifiy(data_hash, key)
      if data_hash.has_key?(key)
        unless data_hash[key].respond_to?(:has_key?)
          raise ArgumentError, "You tried to set a nested key, where the parent is not a hash-like object: #{@state.join("/")}/#{key} " unless auto_vivifiy_on_read
        end
      else
        data_hash[key] = Mash.new
      end
      data_hash
    end

    def value_or_descend(data_hash, key, auto_vivifiy=false)

      if auto_vivifiy
        data_hash = auto_vivifiy(data_hash, key)
        unless current_attribute.has_key?(key)
          current_attribute[key] = data_hash[key]
        end
        unless current_default.has_key?(key)
          current_default[key] = data_hash[key]
        end
        unless current_override.has_key?(key)
          current_override[key] = data_hash[key]
        end
      else
        return nil if data_hash == nil
        return nil unless data_hash.has_key?(key)
      end

      if data_hash[key].respond_to?(:has_key?)
        cna = Chef::Node::Attribute.new(@attribute, @default, @override, @state)
        cna.current_attribute = current_attribute.nil? ? Mash.new : current_attribute[key]
        cna.current_default   = current_default.nil? ? Mash.new : current_default[key]
        cna.current_override  = current_override.nil? ? Mash.new : current_override[key]
        cna.auto_vivifiy_on_read = auto_vivifiy_on_read
        cna.set_unless_value_present = set_unless_value_present 
        cna
      else
        data_hash[key]
      end
    end

    def method_missing(symbol, *args)
      by = symbol
      if self.attribute?(symbol)
        by = symbol
      elsif self.attribute?(symbol.to_s) 
        by = symbol.to_s 
      else
        if args.length != 0
          by = symbol
        else
          raise ArgumentError, "Attribute #{symbol.to_s} is not defined!"
        end
      end

      if args.length != 0
        if by.to_s =~ /^(.+)=$/
          by = $1
        end
        self[by] = args.length == 1 ? args[0] : args
      else
        self[by]
      end
    end


  end
end<|MERGE_RESOLUTION|>--- conflicted
+++ resolved
@@ -20,27 +20,6 @@
 require 'chef/mixin/deep_merge'
 require 'chef/log'
 
-<<<<<<< HEAD
-class Chef
-  class Node
-    class Attribute
-      attr_accessor :attribute, :default, :override, :state, :current_attribute, :current_default, :current_override, :auto_vivifiy_on_read, :set_unless_value_present, :has_been_read
-      
-      include Enumerable
-
-      def initialize(attribute, default, override, state=[])
-        @attribute = attribute
-        @current_attribute = attribute
-        @default = default
-        @current_default = default
-        @override = override
-        @current_override = override 
-        @state = state 
-        @auto_vivifiy_on_read = false
-        @set_unless_value_present = false
-        @has_been_read = false
-      end
-=======
 class Chef::Node
   class Attribute
     attr_accessor :attribute,
@@ -68,7 +47,6 @@
       @set_unless_value_present = false
       @has_been_read = false
     end
->>>>>>> 7275e9d5
 
     # Reset our internal state to the top of every tree 
     def reset
