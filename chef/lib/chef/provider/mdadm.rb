#
# Author:: Joe Williams (<joe@joetify.com>)
# Copyright:: Copyright (c) 2009 Joe Williams
# License:: Apache License, Version 2.0
#
# Licensed under the Apache License, Version 2.0 (the "License");
# you may not use this file except in compliance with the License.
# You may obtain a copy of the License at
#
#     http://www.apache.org/licenses/LICENSE-2.0
#
# Unless required by applicable law or agreed to in writing, software
# distributed under the License is distributed on an "AS IS" BASIS,
# WITHOUT WARRANTIES OR CONDITIONS OF ANY KIND, either express or implied.
# See the License for the specific language governing permissions and
# limitations under the License.
#

require 'chef/log'
require 'chef/mixin/shell_out'
require 'chef/provider'

class Chef
  class Provider
    class Mdadm < Chef::Provider

      include Chef::Mixin::ShellOut

      def popen4
        raise Exception, "deprecated, bitches"
      end

      def whyrun_supported?
        true
      end

      def load_current_resource
        @current_resource = Chef::Resource::Mdadm.new(@new_resource.name)
        @current_resource.raid_device(@new_resource.raid_device)
        Chef::Log.debug("#{@new_resource} checking for software raid device #{@current_resource.raid_device}")

        mdadm = shell_out!("mdadm --detail --scan")
        exists = mdadm.stdout.include?(@new_resource.raid_device)
        @current_resource.exists(exists)
      end

      def action_create

        unless @current_resource.exists
<<<<<<< HEAD
          converge_by("create RAID device #{new_resource.raid_device}") do 
            command = "yes | mdadm --create #{@new_resource.raid_device} --chunk=#{@new_resource.chunk} --level #{@new_resource.level} --metadata=#{@new_resource.metadata} --bitmap=#{@new_resource.bitmap} --raid-devices #{@new_resource.devices.length} #{@new_resource.devices.join(" ")}"
            Chef::Log.debug("#{@new_resource} mdadm command: #{command}")
            shell_out!(command)
            Chef::Log.info("#{@new_resource} created raid device (#{@new_resource.raid_device})")
          end
=======
          command = "yes | mdadm --create #{@new_resource.raid_device} --chunk=#{@new_resource.chunk} --level #{@new_resource.level}"
          command << " --metadata=#{@new_resource.metadata}"
          command << " --bitmap=#{@new_resource.bitmap}" if @new_resource.bitmap
          command << " --raid-devices #{@new_resource.devices.length} #{@new_resource.devices.join(" ")}"
          Chef::Log.debug("#{@new_resource} mdadm command: #{command}")
          #pid, stdin, stdout, stderr = popen4(command)
          shell_out!(command)
          Chef::Log.info("#{@new_resource} created raid device (#{@new_resource.raid_device})")
          @new_resource.updated_by_last_action(true)
>>>>>>> 536bc2c2
        else
          Chef::Log.debug("#{@new_resource} raid device already exists, skipping create (#{@new_resource.raid_device})")
        end
      end

      def action_assemble
        unless @current_resource.exists
          converge_by("assemble RAID device #{new_resource.raid_device}") do 
            command = "yes | mdadm --assemble #{@new_resource.raid_device} #{@new_resource.devices.join(" ")}"
            Chef::Log.debug("#{@new_resource} mdadm command: #{command}")
            shell_out!(command)
            Chef::Log.info("#{@new_resource} assembled raid device (#{@new_resource.raid_device})")
          end
        else
          Chef::Log.debug("#{@new_resource} raid device already exists, skipping assemble (#{@new_resource.raid_device})")
        end
      end

      def action_stop
        if @current_resource.exists
          converge_by("stop RAID device #{new_resource.raid_device}") do 
            command = "yes | mdadm --stop #{@new_resource.raid_device}"
            Chef::Log.debug("#{@new_resource} mdadm command: #{command}")
            shell_out!(command)
            Chef::Log.info("#{@new_resource} stopped raid device (#{@new_resource.raid_device})")
          end
        else
          Chef::Log.debug("#{@new_resource} raid device doesn't exist (#{@new_resource.raid_device}) - not stopping")
        end
      end

    end
  end
end<|MERGE_RESOLUTION|>--- conflicted
+++ resolved
@@ -47,24 +47,15 @@
       def action_create
 
         unless @current_resource.exists
-<<<<<<< HEAD
           converge_by("create RAID device #{new_resource.raid_device}") do 
-            command = "yes | mdadm --create #{@new_resource.raid_device} --chunk=#{@new_resource.chunk} --level #{@new_resource.level} --metadata=#{@new_resource.metadata} --bitmap=#{@new_resource.bitmap} --raid-devices #{@new_resource.devices.length} #{@new_resource.devices.join(" ")}"
+            command = "yes | mdadm --create #{@new_resource.raid_device} --chunk=#{@new_resource.chunk} --level #{@new_resource.level}"
+            command << " --metadata=#{@new_resource.metadata}"
+            command << " --bitmap=#{@new_resource.bitmap}" if @new_resource.bitmap
+            command << " --raid-devices #{@new_resource.devices.length} #{@new_resource.devices.join(" ")}"
             Chef::Log.debug("#{@new_resource} mdadm command: #{command}")
             shell_out!(command)
             Chef::Log.info("#{@new_resource} created raid device (#{@new_resource.raid_device})")
           end
-=======
-          command = "yes | mdadm --create #{@new_resource.raid_device} --chunk=#{@new_resource.chunk} --level #{@new_resource.level}"
-          command << " --metadata=#{@new_resource.metadata}"
-          command << " --bitmap=#{@new_resource.bitmap}" if @new_resource.bitmap
-          command << " --raid-devices #{@new_resource.devices.length} #{@new_resource.devices.join(" ")}"
-          Chef::Log.debug("#{@new_resource} mdadm command: #{command}")
-          #pid, stdin, stdout, stderr = popen4(command)
-          shell_out!(command)
-          Chef::Log.info("#{@new_resource} created raid device (#{@new_resource.raid_device})")
-          @new_resource.updated_by_last_action(true)
->>>>>>> 536bc2c2
         else
           Chef::Log.debug("#{@new_resource} raid device already exists, skipping create (#{@new_resource.raid_device})")
         end
